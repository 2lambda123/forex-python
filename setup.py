--- conflicted
+++ resolved
@@ -2,15 +2,7 @@
 import os
 from setuptools import setup, find_packages
 
-<<<<<<< HEAD
-VERSION = '0.2.4'
-=======
-VERSION = '0.3.0'
-
-with io.open(os.path.join(os.path.dirname(__file__), 'README.md'),  encoding='utf-8', errors='ignore') as readme:
-    LONG_DESCRIPTION = readme.read()
-
->>>>>>> c436243a
+VERSION = '0.3.1'
 
 setup(
     name='forex-python',
